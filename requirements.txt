--- conflicted
+++ resolved
@@ -3,13 +3,6 @@
 sklearn
 matplotlib
 tqdm
-<<<<<<< HEAD
-fracridge
-=======
-joblib
-datalad
-imageio
 fracridge
 nibabel
-h5py
->>>>>>> 1751f094
+h5py